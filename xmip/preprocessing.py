# Preprocessing for CMIP6 models
import warnings

import cf_xarray.units  # noqa: F401
import numpy as np
import pint  # noqa: F401
import pint_xarray  # noqa: F401
import xarray as xr

from xmip.utils import cmip6_dataset_id


# global object for units
_desired_units = {"lev": "m"}
_unit_overrides = {name: None for name in ["so"]}


_drop_coords = ["bnds", "vertex"]


def fix_attrs(ds):
    for va in ds.variables:
<<<<<<< HEAD
        if 'units' in ds[va].attrs.keys():
            if isinstance(ds[va].attrs['units'], int):
                # Fix integer units (example: https://github.com/jbusecke/xMIP/issues/322)
                ds[va].attrs['units'] = str(ds[va].attrs['units'])
=======
        if "units" in ds[va].attrs.keys():
            # Fix integer units (example: https://github.com/jbusecke/xMIP/issues/322)
            ds[va].attrs["units"] = str(ds[va].attrs["units"])
>>>>>>> 11384c07
    return ds


def cmip6_renaming_dict():
    """a universal renaming dict. Keys correspond to source id (model name)
    and valuse are a dict of target name (key) and a list of variables that
    should be renamed into the target."""
    rename_dict = {
        # dim labels (order represents the priority when checking for the dim labels)
        "x": ["i", "ni", "xh", "nlon"],
        "y": ["j", "nj", "yh", "nlat"],
        "lev": ["deptht", "olevel", "zlev", "olev", "depth"],
        "bnds": ["bnds", "axis_nbounds", "d2"],
        "vertex": ["vertex", "nvertex", "vertices"],
        # coordinate labels
        "lon": ["longitude", "nav_lon"],
        "lat": ["latitude", "nav_lat"],
        "lev_bounds": [
            "deptht_bounds",
            "lev_bnds",
            "olevel_bounds",
            "zlev_bnds",
        ],
        "lon_bounds": [
            "bounds_lon",
            "bounds_nav_lon",
            "lon_bnds",
            "x_bnds",
            "vertices_longitude",
        ],
        "lat_bounds": [
            "bounds_lat",
            "bounds_nav_lat",
            "lat_bnds",
            "y_bnds",
            "vertices_latitude",
        ],
        "time_bounds": ["time_bnds"],
    }
    return rename_dict


def rename_cmip6(ds, rename_dict=None):
    """Homogenizes cmip6 dataasets to common naming"""
    attrs = {k: v for k, v in ds.attrs.items()}
    ds_id = cmip6_dataset_id(ds)

    if rename_dict is None:
        rename_dict = cmip6_renaming_dict()

    # TODO: Be even stricter here and reset every variable except the one given in the attr
    # as variable_id
    # ds_reset = ds.reset_coords()

    def _maybe_rename_dims(da, rdict):
        for di in da.dims:
            for target, candidates in rdict.items():
                if di in candidates:
                    da = da.swap_dims({di: target})
                    if di in da.coords:
                        da = da.drop_vars(di)
        return da

    # first take care of the dims and reconstruct a clean ds
    ds = xr.Dataset(
        {
            k: _maybe_rename_dims(ds[k], rename_dict)
            for k in list(ds.data_vars) + list(set(ds.coords) - set(ds.dims))
        }
    )

    rename_vars = list(set(ds.variables) - set(ds.dims))

    for target, candidates in rename_dict.items():
        if target not in ds:
            matching_candidates = [ca for ca in candidates if ca in rename_vars]
            if len(matching_candidates) > 0:
                if len(matching_candidates) > 1:
                    warnings.warn(
                        f"{ds_id}:While renaming to target `{target}`, more than one candidate was found {matching_candidates}. Renaming {matching_candidates[0]} to {target}. Please double check results."
                    )
                ds = ds.rename({matching_candidates[0]: target})

    # special treatment for 'lon'/'lat' if there is no 'x'/'y' after renaming process
    for di, co in [("x", "lon"), ("y", "lat")]:
        if di not in ds.dims and co in ds.dims:
            ds = ds.rename({co: di})

    # restore attributes
    ds.attrs = attrs
    return ds


def promote_empty_dims(ds):
    """Convert empty dimensions to actual coordinates"""
    ds = ds.copy()
    for di in ds.dims:
        if di not in ds.coords:
            ds = ds.assign_coords({di: ds[di]})
    return ds


# some of the models do not have 2d lon lats, correct that.
def broadcast_lonlat(ds, verbose=True):
    """Some models (all `gr` grid_labels) have 1D lon lat arrays
    This functions broadcasts those so lon/lat are always 2d arrays."""
    if "lon" not in ds.variables:
        ds.coords["lon"] = ds["x"]
    if "lat" not in ds.variables:
        ds.coords["lat"] = ds["y"]

    if len(ds["lon"].dims) < 2:
        ds.coords["lon"] = ds["lon"] * xr.ones_like(ds["lat"])
    if len(ds["lat"].dims) < 2:
        ds.coords["lat"] = xr.ones_like(ds["lon"]) * ds["lat"]

    return ds


def _interp_nominal_lon(lon_1d):
    x = np.arange(len(lon_1d))
    idx = np.isnan(lon_1d)
    return np.interp(x, x[~idx], lon_1d[~idx], period=360)


def replace_x_y_nominal_lat_lon(ds):
    """Approximate the dimensional values of x and y with mean lat and lon at the equator"""
    ds = ds.copy()

    def maybe_fix_non_unique(data, pad=False):
        """remove duplicate values by linear interpolation
        if values are non-unique. `pad` if the last two points are the same
        pad with -90 or 90. This is only applicable to lat values"""
        if len(data) == len(np.unique(data)):
            return data
        else:
            # pad each end with the other end.
            if pad:
                if len(np.unique([data[0:2]])) < 2:
                    data[0] = -90
                if len(np.unique([data[-2:]])) < 2:
                    data[-1] = 90

            ii_range = np.arange(len(data))
            _, indicies = np.unique(data, return_index=True)
            double_idx = np.array([ii not in indicies for ii in ii_range])
            # print(f"non-unique values found at:{ii_range[double_idx]})")
            data[double_idx] = np.interp(
                ii_range[double_idx], ii_range[~double_idx], data[~double_idx]
            )
            return data

    if "x" in ds.dims and "y" in ds.dims:
        # define 'nominal' longitude/latitude values
        # latitude is defined as the max value of `lat` in the zonal direction
        # longitude is taken from the `middle` of the meridonal direction, to
        # get values close to the equator

        # pick the nominal lon/lat values from the eastern
        # and southern edge, and
        eq_idx = len(ds.y) // 2

        nominal_x = ds.isel(y=eq_idx).lon.load()
        nominal_y = ds.lat.max("x").load()

        # interpolate nans
        # Special treatment for gaps in longitude
        nominal_x = _interp_nominal_lon(nominal_x.data)
        nominal_y = nominal_y.interpolate_na("y").data

        # eliminate non unique values
        # these occour e.g. in "MPI-ESM1-2-HR"
        nominal_y = maybe_fix_non_unique(nominal_y)
        nominal_x = maybe_fix_non_unique(nominal_x)

        ds = ds.assign_coords(x=nominal_x, y=nominal_y)
        ds = ds.sortby("x")
        ds = ds.sortby("y")

        # do one more interpolation for the x values, in case the boundary values were
        # affected
        ds = ds.assign_coords(
            x=maybe_fix_non_unique(ds.x.load().data),
            y=maybe_fix_non_unique(ds.y.load().data, pad=True),
        )

    else:
        warnings.warn(
            "No x and y found in dimensions for source_id:%s. This likely means that you forgot to rename the dataset or this is the German unstructured model"
            % ds.attrs["source_id"]
        )
    return ds


def correct_units(ds):
    "Converts coordinates into SI units using pint-xarray"
    # codify units with pint
    # Perhaps this should be kept separately from the fixing?
    # See https://github.com/jbusecke/xmip/pull/160#discussion_r667041858
    try:
        # exclude salinity from the quantification (see https://github.com/jbusecke/xmip/pull/160#issuecomment-878627027 for details)
        quantified = ds.pint.quantify(_unit_overrides)
        target_units = {
            var: target_unit
            for var, target_unit in _desired_units.items()
            if var in quantified
        }

        converted = quantified.pint.to(target_units)
        ds = converted.pint.dequantify(format="~P")
    except ValueError as e:
        warnings.warn(
            f"{cmip6_dataset_id(ds)}: Unit correction failed with: {e}", UserWarning
        )
    return ds


def correct_coordinates(ds, verbose=False):
    """converts wrongly assigned data_vars to coordinates"""
    ds = ds.copy()
    for co in [
        "x",
        "y",
        "lon",
        "lat",
        "lev",
        "bnds",
        "lev_bounds",
        "lon_bounds",
        "lat_bounds",
        "time_bounds",
        "lat_verticies",
        "lon_verticies",
    ]:
        if co in ds.variables:
            if verbose:
                print("setting %s as coord" % (co))
            ds = ds.set_coords(co)
    return ds


def correct_lon(ds):
    """Wraps negative x and lon values around to have 0-360 lons.
    longitude names expected to be corrected with `rename_cmip6`"""
    ds = ds.copy()

    # remove out of bounds values found in some
    # models as missing values
    ds["lon"] = ds["lon"].where(abs(ds["lon"]) <= 1000)
    ds["lat"] = ds["lat"].where(abs(ds["lat"]) <= 1000)

    # adjust lon convention
    lon = ds["lon"].where(ds["lon"] > 0, 360 + ds["lon"])
    ds = ds.assign_coords(lon=lon)

    if "lon_bounds" in ds.variables:
        lon_b = ds["lon_bounds"].where(ds["lon_bounds"] > 0, 360 + ds["lon_bounds"])
        ds = ds.assign_coords(lon_bounds=lon_b)

    return ds


def parse_lon_lat_bounds(ds):
    """both `regular` 2d bounds and vertex bounds are parsed as `*_bounds`.
    This function renames them to `*_verticies` if the vertex dimension is found.
    Also removes time dimension from static bounds as found in e.g. `SAM0-UNICON` model.
    """
    if "source_id" in ds.attrs.keys():
        if ds.attrs["source_id"] == "FGOALS-f3-L":
            warnings.warn("`FGOALS-f3-L` does not provide lon or lat bounds.")

    ds = ds.copy()

    if "lat_bounds" in ds.variables:
        if "x" not in ds.lat_bounds.dims:
            ds.coords["lat_bounds"] = ds.coords["lat_bounds"] * xr.ones_like(ds.x)

    if "lon_bounds" in ds.variables:
        if "y" not in ds.lon_bounds.dims:
            ds.coords["lon_bounds"] = ds.coords["lon_bounds"] * xr.ones_like(ds.y)

    # I am assuming that all bound fields with time were broadcasted in error (except time bounds obviously),
    # and will drop the time dimension.
    error_dims = ["time"]
    for ed in error_dims:
        for co in ["lon_bounds", "lat_bounds", "lev_bounds"]:
            if co in ds.variables:
                if ed in ds[co].dims:
                    warnings.warn(
                        f"Found {ed} as dimension in `{co}`. Assuming this is an error and just picking the first step along that dimension."
                    )
                    stripped_coord = ds[co].isel({ed: 0}).squeeze()
                    # make sure that dimension is actually dropped
                    if ed in stripped_coord.coords:
                        stripped_coord = stripped_coord.drop(ed)

                    ds = ds.assign_coords({co: stripped_coord})

    # Finally rename the bounds that are given in vertex convention
    for va in ["lon", "lat"]:
        va_name = va + "_bounds"
        if va_name in ds.variables and "vertex" in ds[va_name].dims:
            ds = ds.rename({va_name: va + "_verticies"})

    return ds


def maybe_convert_bounds_to_vertex(ds):
    """Converts renamed lon and lat bounds into verticies, by copying
    the values into the corners. Assumes a rectangular cell."""
    ds = ds.copy()
    if "bnds" in ds.dims:
        if "lon_bounds" in ds.variables and "lat_bounds" in ds.variables:
            if (
                "lon_verticies" not in ds.variables
                and "lat_verticies" not in ds.variables
            ):
                lon_b = xr.ones_like(ds.lat) * ds.coords["lon_bounds"]
                lat_b = xr.ones_like(ds.lon) * ds.coords["lat_bounds"]

                lon_bb = xr.concat(
                    [lon_b.isel(bnds=ii).squeeze(drop=True) for ii in [0, 0, 1, 1]],
                    dim="vertex",
                )
                lon_bb = lon_bb.reset_coords(drop=True)

                lat_bb = xr.concat(
                    [lat_b.isel(bnds=ii).squeeze(drop=True) for ii in [0, 1, 1, 0]],
                    dim="vertex",
                )
                lat_bb = lat_bb.reset_coords(drop=True)

                ds = ds.assign_coords(lon_verticies=lon_bb, lat_verticies=lat_bb)

    return ds


def maybe_convert_vertex_to_bounds(ds):
    """Converts lon and lat verticies to bounds by averaging corner points
    on the appropriate cell face center."""

    ds = ds.copy()
    if "vertex" in ds.dims:
        if "lon_verticies" in ds.variables and "lat_verticies" in ds.variables:
            if "lon_bounds" not in ds.variables and "lat_bounds" not in ds.variables:
                lon_b = xr.concat(
                    [
                        ds["lon_verticies"].isel(vertex=[0, 1]).mean("vertex"),
                        ds["lon_verticies"].isel(vertex=[2, 3]).mean("vertex"),
                    ],
                    dim="bnds",
                )
                lat_b = xr.concat(
                    [
                        ds["lat_verticies"].isel(vertex=[0, 3]).mean("vertex"),
                        ds["lat_verticies"].isel(vertex=[1, 2]).mean("vertex"),
                    ],
                    dim="bnds",
                )

                ds = ds.assign_coords(lon_bounds=lon_b, lat_bounds=lat_b)
    ds = promote_empty_dims(ds)
    return ds


def sort_vertex_order(ds):
    """sorts the vertex dimension in a coherent order:
    0: lower left
    1: upper left
    2: upper right
    3: lower right
    """
    ds = ds.copy()
    if (
        "vertex" in ds.dims
        and "lon_verticies" in ds.variables
        and "lat_verticies" in ds.variables
    ):
        # pick a vertex in the middle of the domain, to avoid the pole areas
        x_idx = len(ds.x) // 2
        y_idx = len(ds.y) // 2

        lon_b = ds.lon_verticies.isel(x=x_idx, y=y_idx).load().data
        lat_b = ds.lat_verticies.isel(x=x_idx, y=y_idx).load().data
        vert = ds.vertex.load().data

        points = np.vstack((lon_b, lat_b, vert)).T

        # split into left and right
        lon_sorted = points[np.argsort(points[:, 0]), :]
        right = lon_sorted[:2, :]
        left = lon_sorted[2:, :]
        # sort again on each side to get top and bottom
        bl, tl = left[np.argsort(left[:, 1]), :]
        br, tr = right[np.argsort(right[:, 1]), :]

        points_sorted = np.vstack((bl, tl, tr, br))

        idx_sorted = (points_sorted.shape[0] - 1) - np.argsort(points_sorted[:, 2])
        ds = ds.assign_coords(vertex=idx_sorted)
        ds = ds.sortby("vertex")

    return ds


# TODO: Implement this in a sleeker way with daops
def fix_metadata(ds):
    """
    Fix known issues (from errata) with the metadata.
    """

    # https://errata.es-doc.org/static/view.html?uid=2f6b5963-f87e-b2df-a5b0-2f12b6b68d32
    if ds.attrs["source_id"] == "GFDL-CM4" and ds.attrs["experiment_id"] in [
        "1pctCO2",
        "abrupt-4xCO2",
        "historical",
    ]:
        ds.attrs["branch_time_in_parent"] = 91250
    # https://errata.es-doc.org/static/view.html?uid=61fb170e-91bb-4c64-8f1d-6f5e342ee421
    if ds.attrs["source_id"] == "GFDL-CM4" and ds.attrs["experiment_id"] in [
        "ssp245",
        "ssp585",
    ]:
        ds.attrs["branch_time_in_child"] = 60225
    return ds


def combined_preprocessing(ds):
    # fix attribute types
    ds = fix_attrs(ds)
    # fix naming
    ds = rename_cmip6(ds)
    # promote empty dims to actual coordinates
    ds = promote_empty_dims(ds)
    # demote coordinates from data_variables
    ds = correct_coordinates(ds)
    # broadcast lon/lat
    ds = broadcast_lonlat(ds)
    # shift all lons to consistent 0-360
    ds = correct_lon(ds)
    # fix the units
    ds = correct_units(ds)
    # rename the `bounds` according to their style (bound or vertex)
    ds = parse_lon_lat_bounds(ds)
    # sort verticies in a consistent manner
    ds = sort_vertex_order(ds)
    # convert vertex into bounds and vice versa, so both are available
    ds = maybe_convert_bounds_to_vertex(ds)
    ds = maybe_convert_vertex_to_bounds(ds)
    ds = fix_metadata(ds)
    ds = ds.drop_vars(_drop_coords, errors="ignore")
    return ds<|MERGE_RESOLUTION|>--- conflicted
+++ resolved
@@ -20,16 +20,10 @@
 
 def fix_attrs(ds):
     for va in ds.variables:
-<<<<<<< HEAD
         if 'units' in ds[va].attrs.keys():
             if isinstance(ds[va].attrs['units'], int):
                 # Fix integer units (example: https://github.com/jbusecke/xMIP/issues/322)
                 ds[va].attrs['units'] = str(ds[va].attrs['units'])
-=======
-        if "units" in ds[va].attrs.keys():
-            # Fix integer units (example: https://github.com/jbusecke/xMIP/issues/322)
-            ds[va].attrs["units"] = str(ds[va].attrs["units"])
->>>>>>> 11384c07
     return ds
 
 
