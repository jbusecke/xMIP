--- conflicted
+++ resolved
@@ -641,10 +641,6 @@
     print(result.keys())
     for k in expected.keys():
         assert k in list(result.keys())
-<<<<<<< HEAD
-
-=======
->>>>>>> c87d3182
         xr.testing.assert_equal(result[k], expected[k])
 
 
