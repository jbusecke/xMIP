--- conflicted
+++ resolved
@@ -8,14 +8,7 @@
   - pip
   - cartopy #installing this without conda is a nightmare, so ill leave it here
   - xesmf # same here
-<<<<<<< HEAD
   - rasterio # Trying to get around an apparent bug with py 3.10 + pip + rasterio (https://github.com/jbusecke/cmip6_preprocessing/pull/231#issuecomment-1132190649)
-=======
-  - rasterio # Trying to get around an apparent bug with py 3.10 + pip + rasterio (https://github.com/jbusecke/xmip/pull/231#issuecomment-1132190649)
-  # These are only a patch until xesmf > 0.6.2 is released. See https://github.com/pangeo-data/xESMF/issues/170
-  - numba
-  - sparse>=0.8.0
->>>>>>> 2a078a2b
   - pip:
     - codecov
     - pytest-cov
