import pytest
import intake
import pandas as pd
import numpy as np
import xarray as xr
from cmip6_preprocessing.preprocessing import (
    cmip6_renaming_dict,
    rename_cmip6,
    promote_empty_dims,
    replace_x_y_nominal_lat_lon,
    correct_coordinates,
    correct_lon,
)

# get all available ocean models from the cloud.
url = "https://storage.googleapis.com/cmip6/pangeo-cmip6.csv"
df = pd.read_csv(url)
df_ocean = df[(df.table_id == "Omon") + (df.table_id == "Oyr")]
ocean_models = df_ocean.source_id.unique()

# TODO: Need to adapt atmos only models
all_models = ocean_models

required_coords = ["x", "y", "lon", "lat"]
additonal_coords = [
    "lev",
    "lev_bounds",
    "bnds",
    "time_bounds",
    "vertex",
    "lat_bounds",
    "lon_bounds",
]


def test_renaming_dict_keys():
    # check that each model has an entry
    rename_dict = cmip6_renaming_dict()
    print(set(all_models) - set(rename_dict.keys()))
    assert set(all_models).issubset(set(rename_dict.keys()))


@pytest.mark.parametrize("model", all_models)
def test_renaming_dict_entry_keys(model):
    if "AWI" not in model:  # excluding the unstructured awi model
        # check that all required coords are there
        for co in required_coords:
            assert co in cmip6_renaming_dict()[model].keys()
        # check that (if present) x and y contain lon and lat entries
        if "x" in cmip6_renaming_dict()[model].keys():
            assert "lon" in cmip6_renaming_dict()[model]["x"]
        if "y" in cmip6_renaming_dict()[model].keys():
            assert "lat" in cmip6_renaming_dict()[model]["y"]

        # check that there are no extra entries
        assert (
            len(
                set(cmip6_renaming_dict()[model].keys())
                - set(required_coords + additonal_coords)
            )
            == 0
        )


def create_test_ds(xname, yname, zname, xlen, ylen, zlen):
    x = np.linspace(0, 359, 10)
    y = np.linspace(-90, 89, 5)
    z = np.linspace(0, 5000, 6)
    data = np.random.rand(len(x), len(y), len(z))
    ds = xr.DataArray(data, coords=[(xname, x), (yname, y), (zname, z)]).to_dataset(
        name="test"
    )
    ds.attrs["source_id"] = "test_id"
    # if x and y are not lon and lat, add lon and lat to make sure there are no conflicts
    lon = ds[xname] * xr.ones_like(ds[yname])
    lat = xr.ones_like(ds[xname]) * ds[yname]
    if xname != "lon" and yname != "lat":
        ds = ds.assign_coords(lon=lon, lat=lat)
    else:
        ds = ds.assign_coords(longitude=lon, latitude=lat)
    return ds


@pytest.mark.parametrize("xname", ["i", "x", "lon"])
@pytest.mark.parametrize("yname", ["j", "y", "lat"])
@pytest.mark.parametrize("zname", ["lev", "olev", "olevel", "deptht", "deptht"])
# @pytest.mark.parametrize("lonname", ["lon", "longitude"])
# @pytest.mark.parametrize("latname", ["lat", "latitude"])
def test_rename_cmip6(xname, yname, zname):
    xlen, ylen, zlen = (10, 5, 6)
    ds = create_test_ds(xname, yname, zname, xlen, ylen, zlen)
    # TODO: Build the bounds into this.
    # Eventually I can use a universal dict will all possible combos instead
    # of the lenghty beast I am using now.
    universal_dict = {
        "test_id": {
            "x": ["i", "x", "lon"],
            "y": ["j", "y", "lat"],
            "lev": ["lev", "olev", "olevel", "deptht", "deptht"],
            "lon": ["lon", "longitude"],
            "lat": ["lat", "latitude"],
            # "lev_bounds": "lev_bounds",
            # "lon_bounds": "bounds_lon",
            # "lat_bounds": "bounds_lat",
            # "bnds": "axis_nbounds",
            # "vertex": None,
            # "time_bounds": "time_bnds",
        }
    }

    ds_renamed = rename_cmip6(ds, universal_dict)
    assert set(ds_renamed.dims) == set(["x", "y", "lev"])
    assert (set(ds_renamed.coords) - set(ds_renamed.dims)) == set(["lon", "lat"])
    assert xlen == len(ds_renamed.x)
    assert ylen == len(ds_renamed.y)
    assert zlen == len(ds_renamed.lev)


@pytest.mark.parametrize("source_id", ["test", "other"])
def test_rename_cmip6_unkown_name(source_id):
    xlen, ylen, zlen = (10, 5, 6)
    ds = create_test_ds("x", "y", "z", xlen, ylen, zlen)
    ds.attrs["source_id"] = source_id
    # input dictionary empty for source_id: `%s`

    # Test when there is no dict entry for the source_id
    universal_dict = {}
    with pytest.warns(
        UserWarning,
        match=f"No input dictionary entry for source_id: `{ds.attrs['source_id']}`",
    ):
        ds_renamed = rename_cmip6(ds, universal_dict)

    # and now if the entry is there but its empty itself
    # TODO: These can probably go as soon as I have implemented the single renaming dict
    universal_dict = {source_id: {}}
    with pytest.warns(
        UserWarning,
        match=f"input dictionary empty for source_id: `{ds.attrs['source_id']}`",
    ):
        ds_renamed = rename_cmip6(ds, universal_dict)


def test_promote_empty_dims():
    xlen, ylen, zlen = (10, 5, 6)
    ds = create_test_ds("x", "y", "z", xlen, ylen, zlen)
    ds = ds.drop(["x", "y", "z"])
    ds_promoted = promote_empty_dims(ds)
    assert set(["x", "y", "z"]).issubset(set(ds_promoted.coords))


@pytest.mark.parametrize("dask", [True, False])
def test_replace_x_y_nominal_lat_lon(dask):
    x = np.linspace(0, 720, 10)
    y = np.linspace(-200, 140, 5)
    lon = xr.DataArray(np.linspace(0, 360, len(x)), coords=[("x", x)])
    lat = xr.DataArray(np.linspace(-90, 90, len(y)), coords=[("y", y)])
    llon = lon * xr.ones_like(lat)
    llat = xr.ones_like(lon) * lat

    data = np.random.rand(len(x), len(y))
    ds = xr.DataArray(data, coords=[("x", x), ("y", y)]).to_dataset(name="data")
    ds.coords["lon"] = llon
    ds.coords["lat"] = llat

    if dask:
        ds = ds.chunk({"x": -1, "y": -1})
        ds.coords["lon"] = ds.coords["lon"].chunk({"x": -1, "y": -1})
        ds.coords["lat"] = ds.coords["lat"].chunk({"x": -1, "y": -1})

    replaced_ds = replace_x_y_nominal_lat_lon(ds)
    print(replaced_ds.x.data)
    print(lon.data)
    np.testing.assert_allclose(replaced_ds.x, lon)
    np.testing.assert_allclose(replaced_ds.y, lat)
<<<<<<< HEAD

    # test a dataset that would result in duplicates with current method
    x = np.linspace(0, 720, 4)
    y = np.linspace(-200, 140, 3)
    llon = xr.DataArray(
        np.array([[0, 50, 100, 150], [0, 50, 100, 150], [0, 50, 100, 150]]),
        coords=[("y", y), ("x", x)],
    )
    llat = xr.DataArray(
        np.array([[0, 0, 10, 0], [10, 0, 0, 0], [20, 20, 20, 20]]),
        coords=[("y", y), ("x", x)],
    )
    data = np.random.rand(len(x), len(y))
    ds = xr.DataArray(data, coords=[("x", x), ("y", y)]).to_dataset(name="data")
    ds["lon"] = llon
    ds["lat"] = llat
    replaced_ds = replace_x_y_nominal_lat_lon(ds)
    assert len(replaced_ds.y) == len(np.unique(replaced_ds.y))
    assert len(replaced_ds.x) == len(np.unique(replaced_ds.x))
    # make sure values are sorted in ascending order
    assert all(replaced_ds.x.diff("x") > 0)
    assert all(replaced_ds.y.diff("y") > 0)

    # lon = xr.DataArray([-90, -40, 0, 40, 80], coords=[("x", x)])
    # lat = xr.DataArray(np.linspace(-90, 90, len(y)), coords=[("y", y)])
    # llon = lon * xr.ones_like(lat)
    # llat = xr.ones_like(lon) * lat
=======
    assert len(replaced_ds.lon.shape) == 2
    assert len(replaced_ds.lat.shape) == 2
    assert set(replaced_ds.lon.dims) == set(["x", "y"])
    assert set(replaced_ds.lat.dims) == set(["x", "y"])
>>>>>>> ea891233


@pytest.mark.parametrize(
    "coord",
    [
        "x",
        "y",
        "lon",
        "lat",
        "lev",
        "bnds",
        "lev_bounds",
        "lon_bounds",
        "lat_bounds",
        "time_bounds",
        "vertices_latitude",
        "vertices_longitude",
    ],
)
def test_correct_coordinates(coord):
    xlen, ylen, zlen = (10, 5, 6)
    ds = create_test_ds("xx", "yy", "zz", xlen, ylen, zlen)
    # set a new variable
    ds = ds.assign({coord: ds.test})

    ds_corrected = correct_coordinates(ds)
    assert coord in list(ds_corrected.coords)


@pytest.mark.parametrize("missing_values", [False, 1e36, -1e36])
@pytest.mark.parametrize("shift", [-70, -180, -360,])  # cant handle positive shifts yet
def test_correct_lon(missing_values, shift):
    xlen, ylen, zlen = (40, 20, 6)
    ds = create_test_ds("x", "y", "lev", xlen, ylen, zlen)
    ds = ds.assign_coords(x=ds.x.data + shift)
    lon = ds["lon"].reset_coords(drop=True)
    ds = ds.assign_coords(lon=lon + shift)
    if missing_values:
        # CESM-FV has some super high missing values. Test removal
        lon = ds["lon"].load().data
        lon[10:20, 10:20] = missing_values
        ds["lon"].data = lon
    ds_lon_corrected = correct_lon(ds)
    print(ds_lon_corrected.lon.load().data)
    assert ds_lon_corrected.lon.min() >= 0
    assert ds_lon_corrected.lon.max() <= 360<|MERGE_RESOLUTION|>--- conflicted
+++ resolved
@@ -173,7 +173,12 @@
     print(lon.data)
     np.testing.assert_allclose(replaced_ds.x, lon)
     np.testing.assert_allclose(replaced_ds.y, lat)
-<<<<<<< HEAD
+    assert all(replaced_ds.x.diff("x") > 0)
+    assert all(replaced_ds.y.diff("y") > 0)
+    assert len(replaced_ds.lon.shape) == 2
+    assert len(replaced_ds.lat.shape) == 2
+    assert set(replaced_ds.lon.dims) == set(["x", "y"])
+    assert set(replaced_ds.lat.dims) == set(["x", "y"])
 
     # test a dataset that would result in duplicates with current method
     x = np.linspace(0, 720, 4)
@@ -190,23 +195,22 @@
     ds = xr.DataArray(data, coords=[("x", x), ("y", y)]).to_dataset(name="data")
     ds["lon"] = llon
     ds["lat"] = llat
+    
+    if dask:
+        ds = ds.chunk({"x": -1, "y": -1})
+        ds.coords["lon"] = ds.coords["lon"].chunk({"x": -1, "y": -1})
+        ds.coords["lat"] = ds.coords["lat"].chunk({"x": -1, "y": -1})
+    
     replaced_ds = replace_x_y_nominal_lat_lon(ds)
     assert len(replaced_ds.y) == len(np.unique(replaced_ds.y))
     assert len(replaced_ds.x) == len(np.unique(replaced_ds.x))
     # make sure values are sorted in ascending order
     assert all(replaced_ds.x.diff("x") > 0)
     assert all(replaced_ds.y.diff("y") > 0)
-
-    # lon = xr.DataArray([-90, -40, 0, 40, 80], coords=[("x", x)])
-    # lat = xr.DataArray(np.linspace(-90, 90, len(y)), coords=[("y", y)])
-    # llon = lon * xr.ones_like(lat)
-    # llat = xr.ones_like(lon) * lat
-=======
     assert len(replaced_ds.lon.shape) == 2
     assert len(replaced_ds.lat.shape) == 2
     assert set(replaced_ds.lon.dims) == set(["x", "y"])
     assert set(replaced_ds.lat.dims) == set(["x", "y"])
->>>>>>> ea891233
 
 
 @pytest.mark.parametrize(
