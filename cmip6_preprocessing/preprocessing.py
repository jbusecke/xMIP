# Preprocessing for CMIP6 models
import xarray as xr
import pandas as pd
import numpy as np
import warnings


def cmip6_renaming_dict():
    # I could probably simplify this with a generalized single dict,
    # which has every single possible `wrong` name and then for each model
    # the renaming function just goes through them...

    """central database for renaming the dataset."""
    dim_name_dict = {
        "AWI-CM-1-1-MR": {},
        "AWI-CM-1-1-LR": {},
        "AWI-ESM-1-1-LR": {},
        "BCC-CSM2-MR": {
            "x": "lon",
            "y": "lat",
            "lon": "longitude",
            "lat": "latitude",
            "lev": "lev",
            "bnds": "bnds",
            "lev_bounds": "lev_bnds",
            "lon_bounds": "lon_bnds",
            "lat_bounds": "lat_bnds",
            "vertex": None,
            "time_bounds": "time_bnds",
        },
        "BCC-ESM1": {
            "x": "lon",
            "y": "lat",
            "lon": "longitude",
            "lat": "latitude",
            "lev": "lev",
            "bnds": "bnds",
            "lev_bounds": "lev_bnds",
            "lon_bounds": "lon_bnds",
            "lat_bounds": "lat_bnds",
            "vertex": "vertex",
            "time_bounds": "time_bnds",
        },
        "CAMS-CSM1-0": {
            "x": ["i", "lon"],
            "y": ["j", "lat"],
            "lon": "longitude",
            "lat": "latitude",
            "lev": "lev",
            "lev_bounds": "lev_bnds",
            "lon_bounds": None,
            "lat_bounds": None,
            "vertex": "vertices",
            "time_bounds": "time_bnds",
        },
        "CanESM5": {
            "x": ["i", "lon"],
            "y": ["j", "lat"],
            "lon": "longitude",
            "lat": "latitude",
            "lev": "lev",
            "lev_bounds": "lev_bnds",
            "lon_bounds": None,
            "lat_bounds": None,
            "time_bounds": "time_bnds",
            "vertex": "vertices",
        },
        "CanESM5-CanOE": {
            "x": "i",
            "y": "j",
            "lon": "longitude",
            "lat": "latitude",
            "lev": "lev",
            "lev_bounds": "lev_bnds",
            "lon_bounds": "vertices_longitude",
            "lat_bounds": "vertices_latitude",
            "vertex": "vertices",
        },
        "CNRM-CM6-1": {
            "x": ["x", "lon"],
            "y": ["y", "lat"],
            "lon": "lon",
            "lat": "lat",
            "lev": "lev",
            "bnds": "axis_nbounds",
            "lev_bounds": "lev_bounds",
            "lon_bounds": "bounds_lon",
            "lat_bounds": "bounds_lat",
            "vertex": "nvertex",
            "time_bounds": "time_bnds",
        },
        "CNRM-ESM2-1": {
            "x": ["x", "lon"],
            "y": ["y", "lat"],
            "lon": "lon",
            "lat": "lat",
            "lev": "lev",
            "lev_bounds": "lev_bounds",
            "lon_bounds": "bounds_lon",
            "lat_bounds": "bounds_lat",
            "bnds": "axis_nbounds",
            "vertex": None,
            "time_bounds": "time_bnds",
        },
        "E3SM-1-0": {
            "x": "lon",
            "y": "lat",
            "lon": None,
            "lat": None,
            "lev": "lev",
            "bnds": "bnds",
            "lev_bounds": "lev_bnds",
            "lon_bounds": "lon_bnds",
            "lat_bounds": "lat_bnds",
            "time_bounds": "time_bounds",
            "vertex": None,
        },
        "E3SM-1-1": {
            "x": "lon",
            "y": "lat",
            "lon": None,
            "lat": None,
            "lev": "lev",
            "bnds": "bnds",
            "lev_bounds": "lev_bnds",
            "lon_bounds": "lon_bnds",
            "lat_bounds": "lat_bnds",
            "time_bounds": "time_bounds",
            "vertex": None,
        },
        "E3SM-1-1-ECA": {
            "x": "lon",
            "y": "lat",
            "lon": None,
            "lat": None,
            "lev": "lev",
            "bnds": "bnds",
            "lev_bounds": "lev_bnds",
            "lon_bounds": "lon_bnds",
            "lat_bounds": "lat_bnds",
            "time_bounds": "time_bounds",
            "vertex": None,
        },
        "EC-Earth3-LR": {
            "x": ["i", "lon"],
            "y": ["j", "lat"],
            "lon": "longitude",
            "lat": "latitude",
            "lev": "lev",
            "lev_bounds": "lev_bnds",
            "lon_bounds": None,
            "lat_bounds": None,
            "time_bounds": "time_bnds",
            #         'vertex': 'vertices',
            #         'dzt': 'thkcello',
        },
        "EC-Earth3-Veg": {
            "x": ["i", "lon"],
            "y": ["j", "lat"],
            "lon": "longitude",
            "lat": "latitude",
            "lev": "lev",
            "lev_bounds": "lev_bnds",
            "lon_bounds": None,
            "lat_bounds": None,
            "vertex": "vertices",
            "time_bounds": "time_bnds",
            #         'dzt': 'thkcello',
        },
        "EC-Earth3": {
            "x": ["i", "lon"],
            "y": ["j", "lat"],
            "lon": "longitude",
            "lat": "latitude",
            "lev": "lev",
            "lev_bounds": "lev_bnds",
            "lon_bounds": None,
            "lat_bounds": None,
            "time_bounds": "time_bnds",
            #         'vertex': 'vertices',
            #         'dzt': 'thkcello',
        },
        "FGOALS-f3-L": {
            "x": ["i", "lon"],
            "y": ["j", "lat"],
            "lon": "longitude",
            "lat": "latitude",
            "lev": "lev",
            "lev_bounds": "lev_bnds",
            "lon_bounds": None,
            "lat_bounds": None,
            "time_bounds": "time_bnds",
            #         'vertex': 'vertices',
            #         'dzt': 'thkcello',
        },
        "NICAM16-7S": {
            "x": "lon",
            "y": "lat",
            "lon": None,
            "lat": None,
            "lon_bounds": "lon_bnds",
            "lat_bounds": "lat_bnds",
            "time_bounds": "time_bnds",
            "vertex": "vertices",
        },
        "MIROC-ES2L": {
            "x": ["x", "lon"],
            "y": ["y", "lat"],
            "lon": "longitude",
            "lat": "latitude",
            "lev": ["lev", "zlev"],
            "lev_bounds": ["lev_bnds", "zlev_bnds"],
            "lon_bounds": "x_bnds",
            "lat_bounds": "y_bnds",
            "time_bounds": "time_bnds",
            "vertex": "vertices",
        },
        "MIROC6": {
            "x": ["x", "lon"],
            "y": ["y", "lat"],
            "lon": "longitude",
            "lat": "latitude",
            "lev": "lev",
            "lev_bounds": "lev_bnds",
            "lon_bounds": "x_bnds",
            "lat_bounds": "y_bnds",
            "time_bounds": "time_bnds",
        },
        "HadGEM3-GC31-LL": {
            "x": ["i", "lon"],
            "y": ["j", "lat"],
            "lon": "longitude",
            "lat": "latitude",
            "lev": "lev",
            "lev_bounds": "lev_bounds",
            "lon_bounds": None,
            "lat_bounds": None,
            "time_bounds": "time_bnds",
        },
        "HadGEM3-GC31-MM": {
            "x": ["i", "lon"],
            "y": ["j", "lat"],
            "lon": "longitude",
            "lat": "latitude",
            "lev": "lev",
            "lev_bounds": "lev_bounds",
            "lon_bounds": None,
            "lat_bounds": None,
            "time_bounds": "time_bnds",
        },
        "UKESM1-0-LL": {
            "x": ["i", "lon"],
            "y": ["j", "lat"],
            "lon": "longitude",
            "lat": "latitude",
            "lev": "lev",
            "lev_bounds": "lev_bnds",
            "lon_bounds": None,
            "lat_bounds": None,
            "time_bounds": "time_bnds",
            #         'vertex': 'vertices',
            #         'dzt': 'thkcello',
        },
        "GISS-E2-2-G": {
            "x": "lon",
            "y": "lat",
            "lon": None,
            "lat": None,
            "lev": "lev",
            "lev_bounds": "lev_bnds",
            "lon_bounds": "lon_bnds",
            "lat_bounds": "lat_bnds",
            "vertex": None,
            "time_bounds": "time_bnds",
        },
        "GISS-E2-1-G-CC": {
            "x": "lon",
            "y": "lat",
            "lon": None,
            "lat": None,
            "lev": "lev",
            "lev_bounds": "lev_bnds",
            "lon_bounds": "lon_bnds",
            "lat_bounds": "lat_bnds",
            "vertex": None,
            "time_bounds": "time_bnds",
        },
        "GISS-E2-1-G": {
            "x": "lon",
            "y": "lat",
            "lon": None,
            "lat": None,
            "lev": "lev",
            "lev_bounds": "lev_bnds",
            "lon_bounds": "lon_bnds",
            "lat_bounds": "lat_bnds",
            "vertex": None,
            "time_bounds": "time_bnds",
        },
        "GISS-E2-1-H": {
            "x": "lon",
            "y": "lat",
            "lon": None,
            "lat": None,
            "lev": "lev",
            "lev_bounds": "lev_bnds",
            "lon_bounds": "lon_bnds",
            "lat_bounds": "lat_bnds",
            "vertex": None,
            "time_bounds": "time_bnds",
        },
        "CESM1-1-CAM5-CMIP5": {
            "x": ["nlon", "lon"],
            "y": ["nlat", "lat"],
            "lon": "lon",
            "lat": "lat",
            "lev": "lev",
            "bnds": "d2",
            "time_bounds": "time_bnds",
            "lev_bounds": "lev_bnds",
            "lon_bounds": "lon_bnds",
            "lat_bounds": "lat_bnds",
            "vertex": "vertices",
        },
        "CESM2-WACCM": {
            "x": ["nlon", "lon"],
            "y": ["nlat", "lat"],
            "lon": "lon",
            "lat": "lat",
            "lev": "lev",
            "bnds": "d2",
            "time_bounds": "time_bnds",
            "lev_bounds": "lev_bnds",
            "lon_bounds": "lon_bnds",
            "lat_bounds": "lat_bnds",
            "vertex": "vertices",
        },
        "CESM2-WACCM-FV2": {
            "x": ["nlon", "lon"],
            "y": ["nlat", "lat"],
            "lon": "lon",
            "lat": "lat",
            "lev": "lev",
            "bnds": "d2",
            "time_bounds": "time_bnds",
            "lev_bounds": "lev_bnds",
            "lon_bounds": "lon_bnds",
            "lat_bounds": "lat_bnds",
            "vertex": "vertices",
        },
        "CESM2": {
            "x": ["nlon", "lon"],
            "y": ["nlat", "lat"],
            "lon": "lon",
            "lat": "lat",
            "lev": "lev",
            "bnds": "d2",
            "time_bounds": "time_bnds",
            "lev_bounds": "lev_bnds",
            "lon_bounds": "lon_bnds",
            "lat_bounds": "lat_bnds",
            "vertex": "vertices",
        },
        "CESM2-FV2": {
            "x": ["nlon", "lon"],
            "y": ["nlat", "lat"],
            "lon": "lon",
            "lat": "lat",
            "lev": "lev",
            "bnds": "d2",
            "time_bounds": "time_bnds",
            "lev_bounds": "lev_bnds",
            "lon_bounds": "lon_bnds",
            "lat_bounds": "lat_bnds",
            "vertex": "vertices",
        },
        "GFDL-CM4": {
            "x": ["x", "lon"],
            "y": ["y", "lat"],
            "lon": "lon",
            "lat": "lat",
            "lev": "lev",
            "lev_bounds": "lev_bnds",
            "lon_bounds": "lon_bnds",
            "lat_bounds": "lat_bnds",
            "time_bounds": "time_bnds",
            #         'vertex': 'vertex',
            #         'dzt': 'thkcello',
        },
        "GFDL-OM4p5B": {
            "x": ["x", "lon"],
            "y": ["y", "lat"],
            "lon": "lon",
            "lat": "lat",
            "lev": "lev",
            "lev_bounds": "lev_bnds",
            "lon_bounds": "lon_bnds",
            "lat_bounds": "lat_bnds",
            "time_bounds": "time_bnds",
            #         'vertex': 'vertex',
            #         'dzt': 'thkcello',
        },
        "GFDL-ESM4": {
            "x": ["x", "lon"],
            "y": ["y", "lat"],
            "lon": "lon",
            "lat": "lat",
            "lev": "lev",
            "lev_bounds": "lev_bnds",
            "lon_bounds": "lon_bnds",
            "lat_bounds": "lat_bnds",
            "time_bounds": "time_bnds",
            #         'vertex': 'vertex',
            #         'dzt': 'thkcello',
        },
        "NESM3": {
            "x": ["i", "lon"],
            "y": ["j", "lat"],
            "lon": "longitude",
            "lat": "latitude",
            "lev": "lev",
            "lev_bounds": "lev_bnds",
            "lon_bounds": None,
            "lat_bounds": None,
            "vertex": "vertices",
            "time_bounds": "time_bnds",
            #         'dzt': 'thkcello',
        },
        "MRI-ESM2-0": {
            "x": ["x", "lon"],
            "y": ["y", "lat"],
            "lon": "longitude",
            "lat": "latitude",
            "lev": "lev",
            "bnds": "bnds",
            "lev_bounds": "lev_bnds",
            "lon_bounds": ["x_bnds", "lon_bnds"],
            "lat_bounds": ["y_bnds", "lat_bnds"],
            "time_bounds": "time_bnds",
            "vertex": "vertices",
        },
        "SAM0-UNICON": {
            "x": ["i", "lon"],
            "y": ["j", "lat"],
            "lon": "longitude",
            "lat": "latitude",
            "lev": "lev",
            "lev_bounds": "lev_bnds",
            "lon_bounds": None,
            "lat_bounds": None,
            "vertex": "vertices",
            "time_bounds": "time_bnds",
            #         'dzt': 'thkcello',
        },
        "MCM-UA-1-0": {
            "x": "longitude",
            "y": "latitude",
            "lon": None,
            "lat": None,
            "lev": "lev",
            "lev_bounds": "lev_bnds",
            "lon_bounds": "lon_bnds",
            "lat_bounds": "lat_bnds",
            "time_bounds": "time_bnds",
            #         'vertex': 'vertices',
            #         'dzt': 'thkcello',
        },
        "IPSL-CM6A-LR": {
            "x": ["x", "lon"],
            "y": ["y", "lat"],
            "lon": "nav_lon",
            "lat": "nav_lat",
            "lev": ["lev", "deptht", "olevel"],
            "lev_bounds": ["lev_bounds", "deptht_bounds", "olevel_bounds"],
            "lon_bounds": "bounds_nav_lon",
            "lat_bounds": "bounds_nav_lat",
            "vertex": "nvertex",
            "bnds": "axis_nbounds",
            "time_bounds": "time_bnds",
            #         'dzt': 'thkcello',
        },
        "NorCPM1": {
            "x": ["i", "lon"],
            "y": ["j", "lat"],
            "lon": "longitude",
            "lat": "latitude",
            "lev": "lev",
            "lev_bounds": "lev_bnds",
            "lon_bounds": None,
            "lat_bounds": None,
            "vertex": "vertices",
            "time_bounds": "time_bnds",
        },
        "NorESM1-F": {
            "x": ["i", "lon"],
            "y": ["j", "lat"],
            "lon": "longitude",
            "lat": "latitude",
            "lev": "lev",
            "lev_bounds": "lev_bnds",
            "lon_bounds": "vertices_longitude",
            "lat_bounds": "vertices_latitude",
            "vertex": "vertices",
            "time_bounds": "time_bnds",
        },
        "NorESM2-LM": {
            "x": "i",
            "y": "j",
            "lon": "longitude",
            "lat": "latitude",
            "lev": "lev",
            "lev_bounds": "lev_bnds",
            "lon_bounds": "vertices_longitude",
            "lat_bounds": "vertices_latitude",
            "vertex": "vertices",
            "time_bounds": "time_bnds",
        },
        "NorESM2-MM": {
            "x": "i",
            "y": "j",
            "lon": "longitude",
            "lat": "latitude",
            "lev": "lev",  # i leave this here because the names are the same as for the other Nor models.
            "lev_bounds": "lev_bnds",
            "lon_bounds": "vertices_longitude",
            "lat_bounds": "vertices_latitude",
            "vertex": "vertices",
            "time_bounds": "time_bnds",
        },
        "MPI-ESM1-2-HR": {
            "x": ["i", "lon"],
            "y": ["j", "lat"],
            "lon": "longitude",
            "lat": "latitude",
            "lev": "lev",
            "lev_bounds": "lev_bnds",
            "lon_bounds": "vertices_longitude",
            "lat_bounds": "vertices_latitude",
            "vertex": "vertices",
            "time_bounds": "time_bnds",
        },
        "MPI-ESM1-2-LR": {
            "x": "i",
            "y": "j",
            "lon": "longitude",
            "lat": "latitude",
            "lev": "lev",
            "lev_bounds": "lev_bnds",
            "lon_bounds": "vertices_longitude",
            "lat_bounds": "vertices_latitude",
            "vertex": "vertices",
            "time_bounds": "time_bnds",
        },
        "MPI-ESM-1-2-HAM": {
            "x": "i",
            "y": "j",
            "lon": "longitude",
            "lat": "latitude",
            "lev": "lev",
            "lev_bounds": "lev_bnds",
            "lon_bounds": "vertices_longitude",
            "lat_bounds": "vertices_latitude",
            "vertex": "vertices",
            "time_bounds": "time_bnds",
        },
        "CNRM-CM6-1-HR": {
            "x": "x",
            "y": "y",
            "lon": "lon",
            "lat": "lat",
            "lev": "lev",
            "lev_bounds": "lev_bounds",
            "lon_bounds": "bounds_lon",
            "lat_bounds": "bounds_lat",
            "vertex": None,
            "time_bounds": "time_bounds",
        },
        "FIO-ESM-2-0": {
            "x": "i",
            "y": "j",
            "lon": "longitude",
            "lat": "latitude",
            "lev": "lev",
            "lev_bounds": "lev_bnds",
            "lon_bounds": "vertices_longitude",
            "lat_bounds": "vertices_latitude",
            "vertex": "vertices",
            "time_bounds": "time_bnds",
        },
        "ACCESS-ESM1-5": {
            "x": "i",
            "y": "j",
            "lon": "longitude",
            "lat": "latitude",
            "lev": "lev",
            "lev_bounds": "lev_bnds",
            "lon_bounds": "vertices_longitude",
            "lat_bounds": "vertices_latitude",
            "vertex": "vertices",
            "time_bounds": "time_bnds",
        },
        "ACCESS-CM2": {
            "x": "i",
            "y": "j",
            "lon": "longitude",
            "lat": "latitude",
            "lev": "lev",
            "lev_bounds": "lev_bnds",
            "lon_bounds": "vertices_longitude",
            "lat_bounds": "vertices_latitude",
            "vertex": "vertices",
            "time_bounds": "time_bnds",
        },
        "INM-CM4-8": {  # this is a guess.
            "x": "lon",
            "y": "lat",
            "lon": None,
            "lat": None,
            "lev": "lev",
            "lev_bounds": "lev_bnds",
            "lon_bounds": "lon_bnds",
            "lat_bounds": "lat_bnds",
            "vertex": None,
            "time_bounds": "time_bnds",
        },
        "INM-CM5-0": {  # this is a guess.
            "x": "lon",
            "y": "lat",
            "lon": None,
            "lat": None,
            "lev": "lev",
            "lev_bounds": "lev_bnds",
            "lon_bounds": "lon_bnds",
            "lat_bounds": "lat_bnds",
            "vertex": None,
            "time_bounds": "time_bnds",
        },
        "MRI-ESM2-0": {
            "x": "x",
            "y": "y",
            "lon": "longitude",
            "lat": "latitude",
            "lev": "lev",
            "lev_bounds": "lev_bnds",
            #             "lon_bounds": 'x_bnds',
            #             "lat_bounds": 'y_bnds',
            #             'vertex': None, # this is a mess. there is yet another convention. Will have to deal with this once I wrap xgcm into here.
            "time_bounds": "time_bnds",
        },
        "CIESM": {  # this is a guess.
            "x": "i",
            "y": "j",
            "lon": "longitude",
            "lat": "latitude",
            #             "lev": "lev", # no 3d data available as of now
            #             "lev_bounds": "lev_bnds",
            "lon_bounds": "vertices_longitude",
            "lat_bounds": "vertices_latitude",
            "vertex": "vertices",
            "time_bounds": "time_bnds",
        },
        "KACE-1-0-G": {  # this is a guess.
            "x": "lon",
            "y": "lat",
            "lon": "longitude",
            "lat": "latitude",
            #             "lev": "lev", # no 3d data available as of now
            #             "lev_bounds": "lev_bnds",
            #             "lon_bounds": "vertices_longitude",
            #             "lat_bounds": "vertices_latitude",
            #             "lon_bounds": "vertices_longitude",
            #             "lat_bounds": "vertices_latitude",
            "vertex": "vertices",
            "time_bounds": "time_bnds",
        },
    }
    # cast all str into lists
    for model in dim_name_dict.keys():
        for field in dim_name_dict[model].keys():
            if (
                isinstance(dim_name_dict[model][field], str)
                or dim_name_dict[model][field] is None
            ):
                dim_name_dict[model][field] = [dim_name_dict[model][field]]
        #     add 'lon' and 'lat' as possible logical indicies for all models. This should take care of all regridded ocean output and all atmosphere models.
        if "x" in dim_name_dict[model].keys():
            if not "lon" in dim_name_dict[model]["x"]:
                dim_name_dict[model]["x"].append("lon")

        if "y" in dim_name_dict[model].keys():
            if not "lat" in dim_name_dict[model]["y"]:
                dim_name_dict[model]["y"].append("lat")
    return dim_name_dict


def rename_cmip6_raw(ds, dim_name_di, printing=False, debug=False, verbose=False):
    """Homogenizes cmip6 dadtasets to common naming and e.g. vertex order"""
    ds = ds.copy()
    source_id = ds.attrs["source_id"]

    # Check if there is an entry in the dict matching the source id
    if debug:
        print(dim_name_di.keys())
    # rename variables
    if len(dim_name_di) == 0:
        warnings.warn(
            "input dictionary empty for source_id: `%s`. Please add values to https://github.com/jbusecke/cmip6_preprocessing/blob/master/cmip6_preprocessing/preprocessing.py"
            % ds.attrs["source_id"],
            UserWarning,
        )
    else:

        for di in dim_name_di.keys():

            if debug or printing or verbose:
                print(di)
                print(dim_name_di[di])

            # make sure the input is a list
            if isinstance(dim_name_di[di], str):
                dim_name_di[di] = [dim_name_di[di]]

            if di in ds.variables:
                # if the desired key is already present do nothing
                if printing:
                    print("Skipped renaming for [%s]. Name already correct." % di)

            else:

                # Track if the dimension was renamed already...
                # For some source ids (e.g. CNRM-ESM2-1) the key 'x':['x', 'lon'], leads to problems
                # because it renames the 2d lon in the gr grid into x. Ill try to fix this, below.
                # But longterm its probably better to go and put out another rename dict for gn and
                # go back to not support lists of dim names.

                # For now just stop in the list if the dimension is already there, or one 'hit'
                # was already encountered.
                trigger = False
                for wrong in dim_name_di[di]:
                    if printing:
                        print("Processing %s. Trying to replace %s" % (di, wrong))
                    if wrong in ds.variables or wrong in ds.dims:
                        if not trigger:
                            if debug:
                                print("Changing %s to %s" % (wrong, di))
                            ds = ds.rename({wrong: di})
                            trigger = True
                            if printing:
                                print("Renamed.")
                    else:
                        if wrong is None:
                            if printing:
                                print("No variable available for [%s]" % di)
    return ds


def rename_cmip6(ds, rename_dict=None, **kwargs):
    """rename dataset to a uniform dim/coords naming structure"""
    modelname = ds.attrs["source_id"]
    if rename_dict is None:
        rename_dict = cmip6_renaming_dict()

    if modelname not in rename_dict.keys():
        msg = f"No input dictionary entry for source_id: `{ds.attrs['source_id']}`. \
            Please add values to https://github.com/jbusecke/cmip6_preprocessing/blob/master/cmip6_preprocessing/preprocessing.py"
        warnings.warn(msg, UserWarning)
        return ds
    else:
        return rename_cmip6_raw(ds, rename_dict[modelname], **kwargs)


def promote_empty_dims(ds):
    """Convert empty dimensions to actual coordinates"""
    ds = ds.copy()
    for di in ds.dims:
        if di not in ds.coords:
            ds = ds.assign_coords({di: ds[di]})
            # ds.coords[di] = ds[di]
    return ds


def replace_x_y_nominal_lat_lon(ds):
    """Approximate the dimensional values of x and y with mean lat and lon at the equator"""
    ds = ds.copy()
    if "x" in ds.dims and "y" in ds.dims:

        nominal_y = ds.lat.mean("x")
        # extract the equatorial lat and take those lon values as nominal lon
        eq_ind = abs(ds.lat.mean("x")).load().argmin().data
        nominal_x = ds.lon.isel(y=eq_ind)
<<<<<<< HEAD

        ds.assign_coords(x=nominal_x.data, y=nominal_y.data)

        ds = ds.sortby("x")
        ds = ds.sortby("y")

=======
        ds = ds.assign_coords(x=nominal_x.data, y=nominal_y.data)

>>>>>>> d6326ca2
    else:
        warnings.warn(
            "No x and y found in dimensions for source_id:%s. This likely means that you forgot to rename the dataset or this is the German unstructured model"
            % ds.attrs["source_id"]
        )
    return ds


# some of the models do not have 2d lon lats, correct that.
def broadcast_lonlat(ds, verbose=True):
    """Some models (all `gr` grid_labels) have 1D lon lat arrays
    This functions broadcasts those so lon/lat are always 2d arrays."""
    if "lon" not in ds.variables:
        ds.coords["lon"] = ds["x"]
    if "lat" not in ds.variables:
        ds.coords["lat"] = ds["y"]

    if len(ds["lon"].dims) < 2:
        ds.coords["lon"] = ds["lon"] * xr.ones_like(ds["lat"])
    if len(ds["lat"].dims) < 2:
        ds.coords["lat"] = xr.ones_like(ds["lon"]) * ds["lat"]
    return ds


def unit_conversion_dict():
    """Units conversion database"""
    unit_dict = {"m": {"centimeters": 1 / 100}}
    return unit_dict


def correct_units(ds, verbose=False, stric=False):
    "Converts coordinates into SI units using `unit_conversion_dict`"
    unit_dict = unit_conversion_dict()
    ds = ds.copy()
    # coordinate conversions
    for co, expected_unit in [("lev", "m")]:
        if co in ds.coords:
            if "units" in ds.coords[co].attrs.keys():
                unit = ds.coords[co].attrs["units"]
                if unit != expected_unit:
                    print(
                        "%s: Unexpected unit (%s) for coordinate `%s` detected."
                        % (ds.attrs["source_id"], unit, co)
                    )
                    if unit in unit_dict[expected_unit].keys():
                        factor = unit_dict[expected_unit][unit]
                        ds.coords[co] = ds.coords[co] * factor
                        ds.coords[co].attrs["units"] = expected_unit
                        print("\t Converted to `m`")
                    else:
                        print("No conversion found in unit_dict")
            else:
                print("%s: No units found" % ds.attrs["source_id"])

        else:
            if verbose:
                print("`%s` not found as coordinate" % co)
    return ds


def correct_coordinates(ds, verbose=False):
    """converts wrongly assigned data_vars to coordinates"""
    ds = ds.copy()
    for co in [
        "x",
        "y",
        "lon",
        "lat",
        "lev",
        "bnds",
        "lev_bounds",
        "lon_bounds",
        "lat_bounds",
        "time_bounds",
        "vertices_latitude",
        "vertices_longitude",
    ]:
        if co in ds.variables:
            if verbose:
                print("setting %s as coord" % (co))
            ds = ds.set_coords(co)
    return ds


def correct_lon(ds):
    """Wraps negative x and lon values around to have 0-360 lons.
    longitude names expected to be corrected with `rename_cmip6`"""
    ds = ds.copy()

    x = ds["x"].data
    x = np.where(x < 0, 360 + x, x)

    lon = ds["lon"].data
    lon = np.where(lon < 0, 360 + lon, lon)

    ds = ds.assign_coords(x=x, lon=(ds.lon.dims, lon))
    ds = ds.sortby("x")
    return ds


def combined_preprocessing(ds):
    if "AWI" not in ds.attrs["source_id"]:
        ds = ds.copy()
        # fix naming
        ds = rename_cmip6(ds)
        # promote empty dims to actual coordinates
        ds = promote_empty_dims(ds)
        # broadcast lon/lat
        ds = broadcast_lonlat(ds)
        # replace x,y with nominal lon,lat
        ds = replace_x_y_nominal_lat_lon(ds)
        # shift all lons to consistent 0-360
        ds = correct_lon(ds)
        # demote coordinates from data_variables (this is somehow reversed in intake)
        ds = correct_coordinates(ds)
        # fix the units
        ds = correct_units(ds)
    return ds<|MERGE_RESOLUTION|>--- conflicted
+++ resolved
@@ -788,17 +788,10 @@
         # extract the equatorial lat and take those lon values as nominal lon
         eq_ind = abs(ds.lat.mean("x")).load().argmin().data
         nominal_x = ds.lon.isel(y=eq_ind)
-<<<<<<< HEAD
-
-        ds.assign_coords(x=nominal_x.data, y=nominal_y.data)
 
         ds = ds.sortby("x")
         ds = ds.sortby("y")
 
-=======
-        ds = ds.assign_coords(x=nominal_x.data, y=nominal_y.data)
-
->>>>>>> d6326ca2
     else:
         warnings.warn(
             "No x and y found in dimensions for source_id:%s. This likely means that you forgot to rename the dataset or this is the German unstructured model"
